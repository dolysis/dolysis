--- conflicted
+++ resolved
@@ -386,11 +386,7 @@
                 Poll::Pending => {
                     // If the peek isn't ready, place the current item into local storage
                     *this.as_mut().project().item = Some(item);
-<<<<<<< HEAD
-                    return Poll::Pending;
-=======
                     Poll::Pending
->>>>>>> 213223e4
                 }
                 Poll::Ready(peek) => {
                     let last = peek.is_none();
